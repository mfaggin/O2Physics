// Copyright 2019-2020 CERN and copyright holders of ALICE O2.
// See https://alice-o2.web.cern.ch/copyright for details of the copyright holders.
// All rights not expressly granted are reserved.
//
// This software is distributed under the terms of the GNU General Public
// License v3 (GPL Version 3), copied verbatim in the file "COPYING".
//
// In applying this license CERN does not waive the privileges and immunities
// granted to it by virtue of its status as an Intergovernmental Organization
// or submit itself to any jurisdiction.

/// \file HFCandidateCreator3Prong.cxx
/// \brief Reconstruction of heavy-flavour 3-prong decay candidates
/// \note Extended from HFCandidateCreator2Prong
///
/// \author Vít Kučera <vit.kucera@cern.ch>, CERN

#include "Framework/AnalysisTask.h"
#include "DetectorsVertexing/DCAFitterN.h"
#include "PWGHF/DataModel/HFSecondaryVertex.h"
#include "Common/Core/trackUtilities.h"
#include "ReconstructionDataFormats/DCA.h"

using namespace o2;
using namespace o2::framework;
using namespace o2::aod::hf_cand;
using namespace o2::aod::hf_cand_prong3;

void customize(std::vector<o2::framework::ConfigParamSpec>& workflowOptions)
{
  ConfigParamSpec optionDoMC{"doMC", VariantType::Bool, true, {"Perform MC matching."}};
  workflowOptions.push_back(optionDoMC);
}

#include "Framework/runDataProcessing.h"

/// Reconstruction of heavy-flavour 3-prong decay candidates
struct HFCandidateCreator3Prong {
  Produces<aod::HfCandProng3Base> rowCandidateBase;

  Configurable<bool> doPVrefit{"doPVrefit", false, "do PV refit excluding the candidate daughters, if contributors"};
  Configurable<double> magneticField{"d_bz", 5., "magnetic field"};
  Configurable<bool> b_propdca{"b_propdca", true, "create tracks version propagated to PCA"};
  Configurable<double> d_maxr{"d_maxr", 200., "reject PCA's above this radius"};
  Configurable<double> d_maxdzini{"d_maxdzini", 4., "reject (if>0) PCA candidate if tracks DZ exceeds threshold"};
  Configurable<double> d_minparamchange{"d_minparamchange", 1.e-3, "stop iterations if largest change of any X is smaller than this"};
  Configurable<double> d_minrelchi2change{"d_minrelchi2change", 0.9, "stop iterations is chi2/chi2old > this"};
  Configurable<bool> b_dovalplots{"b_dovalplots", true, "do validation plots"};

  OutputObj<TH1F> hmass3{TH1F("hmass3", "3-prong candidates;inv. mass (#pi K #pi) (GeV/#it{c}^{2});entries", 500, 1.6, 2.1)};
  OutputObj<TH1F> hCovPVXX{TH1F("hCovPVXX", "3-prong candidates;XX element of cov. matrix of prim. vtx position (cm^{2});entries", 100, 0., 1.e-4)};
  OutputObj<TH1F> hCovSVXX{TH1F("hCovSVXX", "3-prong candidates;XX element of cov. matrix of sec. vtx position (cm^{2});entries", 100, 0., 0.2)};
  OutputObj<TH2F> hDCAxyProngs{TH2F("hDCAxyProngs", "DCAxy of 3-prong candidates;#it{p}_{T} (GeV/#it{c};#it{d}_{xy}) (#mum);", 100, 0., 20., 200, -500., 500.)};
  OutputObj<TH2F> hDCAzProngs{TH2F("hDCAzProngs", "DCAz of 3-prong candidates;#it{p}_{T} (GeV/#it{c};#it{d}_{z}) (#mum);", 100, 0., 20., 200, -500., 500.)};

  float toMicrometers = 10000.; // from cm to µm

  double massPi = RecoDecay::getMassPDG(kPiPlus);
  double massK = RecoDecay::getMassPDG(kKPlus);
  double massPiKPi{0.};

  void process(aod::Collisions const& collisions,
               soa::Join<aod::Hf3Prong, aod::HfPVrefitProng3> const& rowsTrackIndexProng3,
               aod::BigTracks const& tracks)
  {
    // 3-prong vertex fitter
    o2::vertexing::DCAFitterN<3> df;
    df.setBz(magneticField);
    df.setPropagateToPCA(b_propdca);
    df.setMaxR(d_maxr);
    df.setMaxDZIni(d_maxdzini);
    df.setMinParamChange(d_minparamchange);
    df.setMinRelChi2Change(d_minrelchi2change);
    df.setUseAbsDCA(true);

    // loop over triplets of track indices
    for (const auto& rowTrackIndexProng3 : rowsTrackIndexProng3) {
      auto track0 = rowTrackIndexProng3.index0_as<aod::BigTracks>();
      auto track1 = rowTrackIndexProng3.index1_as<aod::BigTracks>();
      auto track2 = rowTrackIndexProng3.index2_as<aod::BigTracks>();
      auto trackParVar0 = getTrackParCov(track0);
      auto trackParVar1 = getTrackParCov(track1);
      auto trackParVar2 = getTrackParCov(track2);
      auto collision = track0.collision();

      // reconstruct the 3-prong secondary vertex
      if (df.process(trackParVar0, trackParVar1, trackParVar2) == 0) {
        continue;
      }
      const auto& secondaryVertex = df.getPCACandidate();
      auto chi2PCA = df.getChi2AtPCACandidate();
      auto covMatrixPCA = df.calcPCACovMatrixFlat();
      hCovSVXX->Fill(covMatrixPCA[0]); // FIXME: Calculation of errorDecayLength(XY) gives wrong values without this line.
      trackParVar0 = df.getTrack(0);
      trackParVar1 = df.getTrack(1);
      trackParVar2 = df.getTrack(2);

      // get track momenta
      array<float, 3> pvec0;
      array<float, 3> pvec1;
      array<float, 3> pvec2;
      trackParVar0.getPxPyPzGlo(pvec0);
      trackParVar1.getPxPyPzGlo(pvec1);
      trackParVar2.getPxPyPzGlo(pvec2);

      // get track impact parameters
      // This modifies track momenta!
      auto primaryVertex = getPrimaryVertex(collision);
      auto covMatrixPV = primaryVertex.getCov();
      if (doPVrefit) {
        /// use PV refit
        /// Using it in the rowCandidateBase all dynamic columns shall take it into account
        // coordinates
        primaryVertex.setX(rowTrackIndexProng3.xPVrefit_noProngs());
        primaryVertex.setY(rowTrackIndexProng3.yPVrefit_noProngs());
        primaryVertex.setZ(rowTrackIndexProng3.zPVrefit_noProngs());
        // covariance matrix
        primaryVertex.setSigmaX2(rowTrackIndexProng3.sigmaX2PVrefit_noProngs());
        primaryVertex.setSigmaXY(rowTrackIndexProng3.sigmaXYPVrefit_noProngs());
        primaryVertex.setSigmaY2(rowTrackIndexProng3.sigmaY2PVrefit_noProngs());
        primaryVertex.setSigmaXZ(rowTrackIndexProng3.sigmaXZPVrefit_noProngs());
        primaryVertex.setSigmaYZ(rowTrackIndexProng3.sigmaYZPVrefit_noProngs());
        primaryVertex.setSigmaZ2(rowTrackIndexProng3.sigmaZ2PVrefit_noProngs());
        covMatrixPV = primaryVertex.getCov();
      }
      hCovPVXX->Fill(covMatrixPV[0]);
      o2::dataformats::DCA impactParameter0;
      o2::dataformats::DCA impactParameter1;
      o2::dataformats::DCA impactParameter2;
      trackParVar0.propagateToDCA(primaryVertex, magneticField, &impactParameter0);
      trackParVar1.propagateToDCA(primaryVertex, magneticField, &impactParameter1);
      trackParVar2.propagateToDCA(primaryVertex, magneticField, &impactParameter2);
      hDCAxyProngs->Fill(track0.pt(), impactParameter0.getY() * toMicrometers);
      hDCAxyProngs->Fill(track1.pt(), impactParameter1.getY() * toMicrometers);
      hDCAxyProngs->Fill(track2.pt(), impactParameter2.getY() * toMicrometers);
      hDCAzProngs->Fill(track0.pt(), impactParameter0.getZ() * toMicrometers);
      hDCAzProngs->Fill(track1.pt(), impactParameter1.getZ() * toMicrometers);
      hDCAzProngs->Fill(track2.pt(), impactParameter2.getZ() * toMicrometers);

      // get uncertainty of the decay length
      double phi, theta;
      getPointDirection(array{primaryVertex.getX(), primaryVertex.getY(), primaryVertex.getZ()}, secondaryVertex, phi, theta);
      auto errorDecayLength = std::sqrt(getRotatedCovMatrixXX(covMatrixPV, phi, theta) + getRotatedCovMatrixXX(covMatrixPCA, phi, theta));
      auto errorDecayLengthXY = std::sqrt(getRotatedCovMatrixXX(covMatrixPV, phi, 0.) + getRotatedCovMatrixXX(covMatrixPCA, phi, 0.));

      // fill candidate table rows
      rowCandidateBase(collision.globalIndex(),
                       primaryVertex.getX(), primaryVertex.getY(), primaryVertex.getZ(),
                       secondaryVertex[0], secondaryVertex[1], secondaryVertex[2],
                       errorDecayLength, errorDecayLengthXY,
                       chi2PCA,
                       pvec0[0], pvec0[1], pvec0[2],
                       pvec1[0], pvec1[1], pvec1[2],
                       pvec2[0], pvec2[1], pvec2[2],
                       impactParameter0.getY(), impactParameter1.getY(), impactParameter2.getY(),
                       std::sqrt(impactParameter0.getSigmaY2()), std::sqrt(impactParameter1.getSigmaY2()), std::sqrt(impactParameter2.getSigmaY2()),
                       rowTrackIndexProng3.index0Id(), rowTrackIndexProng3.index1Id(), rowTrackIndexProng3.index2Id(),
                       rowTrackIndexProng3.hfflag());

      // fill histograms
      if (b_dovalplots) {
        // calculate invariant mass
        auto arrayMomenta = array{pvec0, pvec1, pvec2};
        massPiKPi = RecoDecay::M(std::move(arrayMomenta), array{massPi, massK, massPi});
        hmass3->Fill(massPiKPi);
      }
    }
  }
};

/// Extends the base table with expression columns.
struct HFCandidateCreator3ProngExpressions {
  Produces<aod::HfCandProng3MCRec> rowMCMatchRec;
  Produces<aod::HfCandProng3MCGen> rowMCMatchGen;

  Spawns<aod::HfCandProng3Ext> rowCandidateProng3;
  void init(InitContext const&) {}

  /// Performs MC matching.
  void processMC(aod::BigTracksMC const& tracks,
                 aod::McParticles const& particlesMC)
  {
    rowCandidateProng3->bindExternalIndices(&tracks);
    int indexRec = -1;
    int8_t sign = 0;
    int8_t flag = 0;
    int8_t origin = 0;
    int8_t swapping = 0;
    int8_t channel = 0;
    std::vector<int> arrDaughIndex;
    std::array<int, 2> arrPDGDaugh;
    std::array<int, 2> arrPDGResonant1 = {kProton, 313};  // Λc± → p± K*
    std::array<int, 2> arrPDGResonant2 = {2224, kKPlus};  // Λc± → Δ(1232)±± K∓
    std::array<int, 2> arrPDGResonant3 = {3124, kPiPlus}; // Λc± → Λ(1520) π±

    // Match reconstructed candidates.
    // Spawned table can be used directly
    for (auto& candidate : *rowCandidateProng3) {
      // Printf("New rec. candidate");
      flag = 0;
      origin = 0;
      swapping = 0;
      channel = 0;
      arrDaughIndex.clear();
      auto arrayDaughters = array{candidate.index0_as<aod::BigTracksMC>(), candidate.index1_as<aod::BigTracksMC>(), candidate.index2_as<aod::BigTracksMC>()};

      // D± → π± K∓ π±
      // Printf("Checking D± → π± K∓ π±");
      indexRec = RecoDecay::getMatchedMCRec(particlesMC, arrayDaughters, pdg::Code::kDPlus, array{+kPiPlus, -kKPlus, +kPiPlus}, true, &sign);
      if (indexRec > -1) {
        flag = sign * (1 << DecayType::DPlusToPiKPi);
      }

      // Λc± → p± K∓ π±
      if (flag == 0) {
        // Printf("Checking Λc± → p± K∓ π±");
        indexRec = RecoDecay::getMatchedMCRec(particlesMC, arrayDaughters, pdg::Code::kLambdaCPlus, array{+kProton, -kKPlus, +kPiPlus}, true, &sign, 2);
        if (indexRec > -1) {
          flag = sign * (1 << DecayType::LcToPKPi);

          // Printf("Flagging the different Λc± → p± K∓ π± decay channels");
          if (arrayDaughters[0].has_mcParticle()) {
            swapping = int8_t(std::abs(arrayDaughters[0].mcParticle().pdgCode()) == kPiPlus);
          }
          RecoDecay::getDaughters(particlesMC, particlesMC.rawIteratorAt(indexRec), &arrDaughIndex, array{0}, 1);
          if (arrDaughIndex.size() == 2) {
            for (auto iProng = 0u; iProng < arrDaughIndex.size(); ++iProng) {
              auto daughI = particlesMC.rawIteratorAt(arrDaughIndex[iProng]);
              arrPDGDaugh[iProng] = std::abs(daughI.pdgCode());
            }
            if ((arrPDGDaugh[0] == arrPDGResonant1[0] && arrPDGDaugh[1] == arrPDGResonant1[1]) or (arrPDGDaugh[0] == arrPDGResonant1[1] && arrPDGDaugh[1] == arrPDGResonant1[0])) {
              channel = 1;
            } else if ((arrPDGDaugh[0] == arrPDGResonant2[0] && arrPDGDaugh[1] == arrPDGResonant2[1]) or (arrPDGDaugh[0] == arrPDGResonant2[1] && arrPDGDaugh[1] == arrPDGResonant2[0])) {
              channel = 2;
            } else if ((arrPDGDaugh[0] == arrPDGResonant3[0] && arrPDGDaugh[1] == arrPDGResonant3[1]) or (arrPDGDaugh[0] == arrPDGResonant3[1] && arrPDGDaugh[1] == arrPDGResonant3[0])) {
              channel = 3;
            }
          }
        }
      }

      // Ξc± → p± K∓ π±
      if (flag == 0) {
        // Printf("Checking Ξc± → p± K∓ π±");
        indexRec = RecoDecay::getMatchedMCRec(particlesMC, arrayDaughters, pdg::Code::kXiCPlus, array{+kProton, -kKPlus, +kPiPlus}, true, &sign);
        if (indexRec > -1) {
          flag = sign * (1 << DecayType::XicToPKPi);
        }
      }

      // Check whether the particle is non-prompt (from a b quark).
      if (flag != 0) {
        auto particle = particlesMC.rawIteratorAt(indexRec);
        origin = (RecoDecay::getMother(particlesMC, particle, kBottom, true) > -1 ? OriginType::NonPrompt : OriginType::Prompt);
      }

      rowMCMatchRec(flag, origin, swapping, channel);
    }

    // Match generated particles.
    for (auto& particle : particlesMC) {
      // Printf("New gen. candidate");
      flag = 0;
      origin = 0;
      channel = 0;
      arrDaughIndex.clear();

      // D± → π± K∓ π±
      // Printf("Checking D± → π± K∓ π±");
      if (RecoDecay::isMatchedMCGen(particlesMC, particle, pdg::Code::kDPlus, array{+kPiPlus, -kKPlus, +kPiPlus}, true, &sign)) {
        flag = sign * (1 << DecayType::DPlusToPiKPi);
      }

      // Λc± → p± K∓ π±
      if (flag == 0) {
        // Printf("Checking Λc± → p± K∓ π±");
        if (RecoDecay::isMatchedMCGen(particlesMC, particle, pdg::Code::kLambdaCPlus, array{+kProton, -kKPlus, +kPiPlus}, true, &sign, 2)) {
          flag = sign * (1 << DecayType::LcToPKPi);

<<<<<<< HEAD
          // Printf("Flagging the different Λc± → p± K∓ π± decay channels");
          RecoDecay::getDaughters(particle, &arrDaughIndex, array{0}, 1);
=======
          //Printf("Flagging the different Λc± → p± K∓ π± decay channels");
          RecoDecay::getDaughters(particlesMC, particle, &arrDaughIndex, array{0}, 1);
>>>>>>> 7049d034
          if (arrDaughIndex.size() == 2) {
            for (auto jProng = 0u; jProng < arrDaughIndex.size(); ++jProng) {
              auto daughJ = particlesMC.rawIteratorAt(arrDaughIndex[jProng]);
              arrPDGDaugh[jProng] = std::abs(daughJ.pdgCode());
            }
            if ((arrPDGDaugh[0] == arrPDGResonant1[0] && arrPDGDaugh[1] == arrPDGResonant1[1]) or (arrPDGDaugh[0] == arrPDGResonant1[1] && arrPDGDaugh[1] == arrPDGResonant1[0])) {
              channel = 1;
            } else if ((arrPDGDaugh[0] == arrPDGResonant2[0] && arrPDGDaugh[1] == arrPDGResonant2[1]) or (arrPDGDaugh[0] == arrPDGResonant2[1] && arrPDGDaugh[1] == arrPDGResonant2[0])) {
              channel = 2;
            } else if ((arrPDGDaugh[0] == arrPDGResonant3[0] && arrPDGDaugh[1] == arrPDGResonant3[1]) or (arrPDGDaugh[0] == arrPDGResonant3[1] && arrPDGDaugh[1] == arrPDGResonant3[0])) {
              channel = 3;
            }
          }
        }
      }

      // Ξc± → p± K∓ π±
      if (flag == 0) {
        // Printf("Checking Ξc± → p± K∓ π±");
        if (RecoDecay::isMatchedMCGen(particlesMC, particle, pdg::Code::kXiCPlus, array{+kProton, -kKPlus, +kPiPlus}, true, &sign)) {
          flag = sign * (1 << DecayType::XicToPKPi);
        }
      }

      // Check whether the particle is non-prompt (from a b quark).
      if (flag != 0) {
        origin = (RecoDecay::getMother(particlesMC, particle, kBottom, true) > -1 ? OriginType::NonPrompt : OriginType::Prompt);
      }

      rowMCMatchGen(flag, origin, channel);
    }
  }

  PROCESS_SWITCH(HFCandidateCreator3ProngExpressions, processMC, "Process MC", false);
};

WorkflowSpec defineDataProcessing(ConfigContext const& cfgc)
{
  return WorkflowSpec{
    adaptAnalysisTask<HFCandidateCreator3Prong>(cfgc, TaskName{"hf-cand-creator-3prong"}),
    adaptAnalysisTask<HFCandidateCreator3ProngExpressions>(cfgc, TaskName{"hf-cand-creator-3prong-expressions"})};
}<|MERGE_RESOLUTION|>--- conflicted
+++ resolved
@@ -277,13 +277,8 @@
         if (RecoDecay::isMatchedMCGen(particlesMC, particle, pdg::Code::kLambdaCPlus, array{+kProton, -kKPlus, +kPiPlus}, true, &sign, 2)) {
           flag = sign * (1 << DecayType::LcToPKPi);
 
-<<<<<<< HEAD
-          // Printf("Flagging the different Λc± → p± K∓ π± decay channels");
-          RecoDecay::getDaughters(particle, &arrDaughIndex, array{0}, 1);
-=======
           //Printf("Flagging the different Λc± → p± K∓ π± decay channels");
           RecoDecay::getDaughters(particlesMC, particle, &arrDaughIndex, array{0}, 1);
->>>>>>> 7049d034
           if (arrDaughIndex.size() == 2) {
             for (auto jProng = 0u; jProng < arrDaughIndex.size(); ++jProng) {
               auto daughJ = particlesMC.rawIteratorAt(arrDaughIndex[jProng]);
